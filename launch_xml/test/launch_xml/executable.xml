<launch>
<<<<<<< HEAD
    <executable cmd="ls -l -a -s" cwd="/" name="my_ls" shell="true" emulate_tty="true" output="log" launch-prefix="$(env LAUNCH_PREFIX '')">
=======
    <executable cmd="ls -l -a -s" cwd="/" name="my_ls" shell="true" output="log" sigkill_timeout="4.0" sigterm_timeout="7.0" launch-prefix="$(env LAUNCH_PREFIX '')">
>>>>>>> 352738cb
        <env name="var" value="1"/>
    </executable>
</launch><|MERGE_RESOLUTION|>--- conflicted
+++ resolved
@@ -1,9 +1,5 @@
 <launch>
-<<<<<<< HEAD
-    <executable cmd="ls -l -a -s" cwd="/" name="my_ls" shell="true" emulate_tty="true" output="log" launch-prefix="$(env LAUNCH_PREFIX '')">
-=======
-    <executable cmd="ls -l -a -s" cwd="/" name="my_ls" shell="true" output="log" sigkill_timeout="4.0" sigterm_timeout="7.0" launch-prefix="$(env LAUNCH_PREFIX '')">
->>>>>>> 352738cb
+    <executable cmd="ls -l -a -s" cwd="/" name="my_ls" shell="true" output="log" emulate_tty="true" sigkill_timeout="4.0" sigterm_timeout="7.0" launch-prefix="$(env LAUNCH_PREFIX '')">
         <env name="var" value="1"/>
     </executable>
 </launch>